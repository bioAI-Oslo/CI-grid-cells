import torch

from methods import HexagonalGCs


class Similitude(HexagonalGCs):
    def __init__(self, **kwargs):
        super(Similitude, self).__init__(**kwargs)

    def loss_fn(self, r):
        J = self.jacobian(r)
        det_J = self.the_jacobian(J)
        return torch.var(det_J)
    
class PlaceCells(HexagonalGCs):
    """
    torch model for learning optimal place cell phases
    """

    def __init__(self, ncells=3, f = 1, init_rot = 0, sig=1, scale = None, dtype=torch.float32, **kwargs):
        super(PlaceCells, self).__init__(ncells, f, init_rot, **kwargs)
        
        self.sig = sig # place cell tuning width 
        # conformal scaling factor.
        if scale is None:
            self.scale = torch.nn.Parameter(torch.ones(1,dtype = torch.float32))
        else:
            self.scale = scale

    def forward(self, r, rectify=False):
        """
        Parameters:
            r (nsamples,2): spatial samples
        Returns:
            activity (nsamples,ncells): activity of all cells on spatial samples
        """
        activity = torch.exp(-torch.sum((r[:, None] - self.phases[None])**2/(2*self.sig**2), dim = -1))
        return activity

    def jacobian(self, r):
        """
        Jacobian of the forward function

        Parameters:
            r (nsamples,2): spatial samples
        Returns:
            J (nsamples,ncells,2): jacobian of the forward function
        """
        p = self(r)
        J = -1/self.sig**2*(r[:,None] - self.phases[None])*p[...,None]   
        return J

    def metric(self, r):
        J = self.jacobian(r)
        return torch.transpose(J, -2, -1) @ J
    
    def loss_fn(self, r):
        """
        Scaled conformal Isometry loss
        """
        g = self.metric(r)        
        diag_loss = (g[:,0,0] - self.scale*100)**2 +  (g[:,1,1] - self.scale*100)**2 
        cross_loss = 2*g[:,0,1]**2
        return torch.mean(diag_loss+cross_loss)
    


class Similitude2(HexagonalGCs):
    def __init__(self, scale=None, **kwargs):
        super(Similitude2, self).__init__(**kwargs)
        # scale of similitude
        self.set_scale(scale)
        self.optimizer = torch.optim.Adam(self.parameters(),lr=0.001)

    def set_scale(self, scale=None):
        if scale is None:
            # conformally isometric scaling LAW 
            scale = self.ncells*0.014621597785714284
        self.scale = torch.nn.Parameter(torch.tensor(scale,dtype=self.dtype),requires_grad=True)
        return self.scale

    def loss_fn(self, r):
        J = self.jacobian(r)
        # (nsamples,2,2)
        metric_tensor = self.metric_tensor(J)
        diag_elems = torch.diagonal(metric_tensor, dim1=-2, dim2=-1)
        lower_triangular_elems = torch.tril(metric_tensor, diagonal=-1)
        loss = torch.sum((diag_elems - 100*self.scale) ** 2, dim=-1) + 2 * torch.sum(
            lower_triangular_elems**2,dim=(-2, -1)
        )
        # HOW TO INCLUDE MAXIMISE SCALE????
        #loss -= 100*self.scale

        # g11 = metric_tensor[...,0,0]
        # g22 = metric_tensor[...,1,1]
        # off_diag = metric_tensor[...,1,0]
        # det = g11*g22 - off_diag**2
        # loss = (det - self.scale)**2
<<<<<<< HEAD
        return torch.mean(torch.log(loss))
=======
        return torch.mean(loss)

class Similitude3(HexagonalGCs):
    def __init__(self, scale=None, shift = -1, **kwargs):
        super(Similitude3, self).__init__(**kwargs)
        # scale of similitude
        if scale is None:
            # conformally isometric scaling LAW 
            scale = self.ncells*0.014621597785714284
        self.scale = torch.nn.Parameter(torch.tensor(scale,dtype=torch.float32), requires_grad = True)
        self.optimizer = torch.optim.Adam(self.parameters(),lr=0.001)
        self.shift = shift
        
    def forward(self, r):
        jittered_phases = self.phases + r[-1]
        activity = torch.cos((r[0][:, None] - jittered_phases[None]) @ self.ks.T)
        activity = torch.sum(activity, dim=-1)  # sum plane waves         
        activity =  2/9*(1-self.shift)*activity + 1/3*(1 + 2*self.shift)
        activity = self.relu(activity) if self.relu else activity
        return activity 
    
    def jacobian(self, r):
        """
        Jacobian of the forward function
        """
        jittered_phases = self.phases + r[-1]
        J_tmp = -2/9*(1-self.shift)*torch.sin((r[0][:, None] - jittered_phases[None]) @ self.ks.T)

        Jx = torch.sum(J_tmp * self.ks[:, 0], dim=-1)
        Jy = torch.sum(J_tmp * self.ks[:, 1], dim=-1)
        
        J = torch.stack([Jx, Jy], dim=-1)
        if self.relu:
            relu_grad_mask = self.forward(r) > 0
            J = relu_grad_mask[..., None] * J
        return J
    
    def metric_metrics(self, r, keepdims = False):
        J = self.jacobian(r)
        metric_tensor = self.metric_tensor(J)
        
        g11 = metric_tensor[...,0,0]
        g22 = metric_tensor[...,1,1]
        
        off_diag = metric_tensor[...,1,0]
        return g11, g22, off_diag 

    def loss_fn(self, r, keepdims = False):
        ra = r[0]
        rb = ra + r[1]
        rc = ra + r[2] 
        dr = r[3]
                
        ga = self((ra, r[-1]))
        gb = self((rb, r[-1]))
        gc = self((rc, r[-1])) 
        
        sab = torch.sum((ga - gb)**2,dim = -1)/dr**2
        sac = torch.sum((ga - gc)**2,dim = -1)/dr**2
        
        loss = (sab - sac)**2
        
        if not keepdims:
            return torch.mean(loss)
        else: 
            return loss
    
    def metric_loss(self, r, keepdims = False):
        g11, g22, off_diag = self.metric_metrics((r[0], r[-1]))
        
        loss = torch.var(g11) + torch.var(g22) + torch.mean((g11 - g22)**2) + 2*torch.mean(off_diag**2)
        
        if not keepdims:
            return torch.mean(loss)
        else: 
            return loss
>>>>>>> 16332a0e
<|MERGE_RESOLUTION|>--- conflicted
+++ resolved
@@ -11,19 +11,29 @@
         J = self.jacobian(r)
         det_J = self.the_jacobian(J)
         return torch.var(det_J)
-    
+
+
 class PlaceCells(HexagonalGCs):
     """
     torch model for learning optimal place cell phases
     """
 
-    def __init__(self, ncells=3, f = 1, init_rot = 0, sig=1, scale = None, dtype=torch.float32, **kwargs):
+    def __init__(
+        self,
+        ncells=3,
+        f=1,
+        init_rot=0,
+        sig=1,
+        scale=None,
+        dtype=torch.float32,
+        **kwargs
+    ):
         super(PlaceCells, self).__init__(ncells, f, init_rot, **kwargs)
-        
-        self.sig = sig # place cell tuning width 
+
+        self.sig = sig  # place cell tuning width
         # conformal scaling factor.
         if scale is None:
-            self.scale = torch.nn.Parameter(torch.ones(1,dtype = torch.float32))
+            self.scale = torch.nn.Parameter(torch.ones(1, dtype=torch.float32))
         else:
             self.scale = scale
 
@@ -34,7 +44,11 @@
         Returns:
             activity (nsamples,ncells): activity of all cells on spatial samples
         """
-        activity = torch.exp(-torch.sum((r[:, None] - self.phases[None])**2/(2*self.sig**2), dim = -1))
+        activity = torch.exp(
+            -torch.sum(
+                (r[:, None] - self.phases[None]) ** 2 / (2 * self.sig ** 2), dim=-1
+            )
+        )
         return activity
 
     def jacobian(self, r):
@@ -47,22 +61,23 @@
             J (nsamples,ncells,2): jacobian of the forward function
         """
         p = self(r)
-        J = -1/self.sig**2*(r[:,None] - self.phases[None])*p[...,None]   
+        J = -1 / self.sig ** 2 * (r[:, None] - self.phases[None]) * p[..., None]
         return J
 
     def metric(self, r):
         J = self.jacobian(r)
         return torch.transpose(J, -2, -1) @ J
-    
+
     def loss_fn(self, r):
         """
         Scaled conformal Isometry loss
         """
-        g = self.metric(r)        
-        diag_loss = (g[:,0,0] - self.scale*100)**2 +  (g[:,1,1] - self.scale*100)**2 
-        cross_loss = 2*g[:,0,1]**2
-        return torch.mean(diag_loss+cross_loss)
-    
+        g = self.metric(r)
+        diag_loss = (g[:, 0, 0] - self.scale * 100) ** 2 + (
+            g[:, 1, 1] - self.scale * 100
+        ) ** 2
+        cross_loss = 2 * g[:, 0, 1] ** 2
+        return torch.mean(diag_loss + cross_loss)
 
 
 class Similitude2(HexagonalGCs):
@@ -70,13 +85,15 @@
         super(Similitude2, self).__init__(**kwargs)
         # scale of similitude
         self.set_scale(scale)
-        self.optimizer = torch.optim.Adam(self.parameters(),lr=0.001)
+        self.optimizer = torch.optim.Adam(self.parameters(), lr=0.001)
 
     def set_scale(self, scale=None):
         if scale is None:
-            # conformally isometric scaling LAW 
-            scale = self.ncells*0.014621597785714284
-        self.scale = torch.nn.Parameter(torch.tensor(scale,dtype=self.dtype),requires_grad=True)
+            # conformally isometric scaling LAW
+            scale = self.ncells * 0.014621597785714284
+        self.scale = torch.nn.Parameter(
+            torch.tensor(scale, dtype=self.dtype), requires_grad=True
+        )
         return self.scale
 
     def loss_fn(self, r):
@@ -85,94 +102,104 @@
         metric_tensor = self.metric_tensor(J)
         diag_elems = torch.diagonal(metric_tensor, dim1=-2, dim2=-1)
         lower_triangular_elems = torch.tril(metric_tensor, diagonal=-1)
-        loss = torch.sum((diag_elems - 100*self.scale) ** 2, dim=-1) + 2 * torch.sum(
-            lower_triangular_elems**2,dim=(-2, -1)
+        loss = torch.sum((diag_elems - 100 * self.scale) ** 2, dim=-1) + 2 * torch.sum(
+            lower_triangular_elems ** 2, dim=(-2, -1)
         )
         # HOW TO INCLUDE MAXIMISE SCALE????
-        #loss -= 100*self.scale
+        # loss -= 100*self.scale
 
         # g11 = metric_tensor[...,0,0]
         # g22 = metric_tensor[...,1,1]
         # off_diag = metric_tensor[...,1,0]
         # det = g11*g22 - off_diag**2
         # loss = (det - self.scale)**2
-<<<<<<< HEAD
-        return torch.mean(torch.log(loss))
-=======
+        # return torch.mean(torch.log(loss))
         return torch.mean(loss)
 
+
 class Similitude3(HexagonalGCs):
-    def __init__(self, scale=None, shift = -1, **kwargs):
+    def __init__(self, scale=None, shift=-1, **kwargs):
         super(Similitude3, self).__init__(**kwargs)
         # scale of similitude
         if scale is None:
-            # conformally isometric scaling LAW 
-            scale = self.ncells*0.014621597785714284
-        self.scale = torch.nn.Parameter(torch.tensor(scale,dtype=torch.float32), requires_grad = True)
-        self.optimizer = torch.optim.Adam(self.parameters(),lr=0.001)
+            # conformally isometric scaling LAW
+            scale = self.ncells * 0.014621597785714284
+        self.scale = torch.nn.Parameter(
+            torch.tensor(scale, dtype=torch.float32), requires_grad=True
+        )
+        self.optimizer = torch.optim.Adam(self.parameters(), lr=0.001)
         self.shift = shift
-        
+
     def forward(self, r):
         jittered_phases = self.phases + r[-1]
         activity = torch.cos((r[0][:, None] - jittered_phases[None]) @ self.ks.T)
-        activity = torch.sum(activity, dim=-1)  # sum plane waves         
-        activity =  2/9*(1-self.shift)*activity + 1/3*(1 + 2*self.shift)
+        activity = torch.sum(activity, dim=-1)  # sum plane waves
+        activity = 2 / 9 * (1 - self.shift) * activity + 1 / 3 * (1 + 2 * self.shift)
         activity = self.relu(activity) if self.relu else activity
-        return activity 
-    
+        return activity
+
     def jacobian(self, r):
         """
         Jacobian of the forward function
         """
         jittered_phases = self.phases + r[-1]
-        J_tmp = -2/9*(1-self.shift)*torch.sin((r[0][:, None] - jittered_phases[None]) @ self.ks.T)
+        J_tmp = (
+            -2
+            / 9
+            * (1 - self.shift)
+            * torch.sin((r[0][:, None] - jittered_phases[None]) @ self.ks.T)
+        )
 
         Jx = torch.sum(J_tmp * self.ks[:, 0], dim=-1)
         Jy = torch.sum(J_tmp * self.ks[:, 1], dim=-1)
-        
+
         J = torch.stack([Jx, Jy], dim=-1)
         if self.relu:
             relu_grad_mask = self.forward(r) > 0
             J = relu_grad_mask[..., None] * J
         return J
-    
-    def metric_metrics(self, r, keepdims = False):
+
+    def metric_metrics(self, r, keepdims=False):
         J = self.jacobian(r)
         metric_tensor = self.metric_tensor(J)
-        
-        g11 = metric_tensor[...,0,0]
-        g22 = metric_tensor[...,1,1]
-        
-        off_diag = metric_tensor[...,1,0]
-        return g11, g22, off_diag 
-
-    def loss_fn(self, r, keepdims = False):
+
+        g11 = metric_tensor[..., 0, 0]
+        g22 = metric_tensor[..., 1, 1]
+
+        off_diag = metric_tensor[..., 1, 0]
+        return g11, g22, off_diag
+
+    def loss_fn(self, r, keepdims=False):
         ra = r[0]
         rb = ra + r[1]
-        rc = ra + r[2] 
+        rc = ra + r[2]
         dr = r[3]
-                
+
         ga = self((ra, r[-1]))
         gb = self((rb, r[-1]))
-        gc = self((rc, r[-1])) 
-        
-        sab = torch.sum((ga - gb)**2,dim = -1)/dr**2
-        sac = torch.sum((ga - gc)**2,dim = -1)/dr**2
-        
-        loss = (sab - sac)**2
-        
+        gc = self((rc, r[-1]))
+
+        sab = torch.sum((ga - gb) ** 2, dim=-1) / dr ** 2
+        sac = torch.sum((ga - gc) ** 2, dim=-1) / dr ** 2
+
+        loss = (sab - sac) ** 2
+
         if not keepdims:
             return torch.mean(loss)
-        else: 
+        else:
             return loss
-    
-    def metric_loss(self, r, keepdims = False):
+
+    def metric_loss(self, r, keepdims=False):
         g11, g22, off_diag = self.metric_metrics((r[0], r[-1]))
-        
-        loss = torch.var(g11) + torch.var(g22) + torch.mean((g11 - g22)**2) + 2*torch.mean(off_diag**2)
-        
+
+        loss = (
+            torch.var(g11)
+            + torch.var(g22)
+            + torch.mean((g11 - g22) ** 2)
+            + 2 * torch.mean(off_diag ** 2)
+        )
+
         if not keepdims:
             return torch.mean(loss)
-        else: 
-            return loss
->>>>>>> 16332a0e
+        else:
+            return loss