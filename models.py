--- conflicted
+++ resolved
@@ -11,7 +11,6 @@
         J = self.jacobian(r)
         det_J = self.the_jacobian(J)
         return torch.var(det_J)
-<<<<<<< HEAD
     
 class PlaceCells(HexagonalGCs):
     """
@@ -65,7 +64,6 @@
         cross_loss = 2*g[:,0,1]**2
         return torch.mean(diag_loss+cross_loss)
     
-=======
 
 
 class Similitude2(HexagonalGCs):
@@ -95,5 +93,4 @@
         # off_diag = metric_tensor[...,1,0]
         # det = g11*g22 - off_diag**2
         # loss = (det - self.scale)**2
-        return torch.mean(loss)
->>>>>>> 7e353144
+        return torch.mean(loss)